"""Function/variables common to all the commands
"""

__copyright__ = """
Copyright (C) 2005, Catalin Marinas <catalin.marinas@gmail.com>

This program is free software; you can redistribute it and/or modify
it under the terms of the GNU General Public License version 2 as
published by the Free Software Foundation.

This program is distributed in the hope that it will be useful,
but WITHOUT ANY WARRANTY; without even the implied warranty of
MERCHANTABILITY or FITNESS FOR A PARTICULAR PURPOSE.  See the
GNU General Public License for more details.

You should have received a copy of the GNU General Public License
along with this program; if not, write to the Free Software
Foundation, Inc., 59 Temple Place, Suite 330, Boston, MA 02111-1307 USA
"""

import sys, os, os.path, re
from optparse import OptionParser, make_option

from stgit.exception import *
from stgit.utils import *
from stgit.out import *
from stgit.run import *
from stgit import stack, git, basedir
from stgit.config import config, file_extensions
from stgit.lib import stack as libstack

# Command exception class
class CmdException(StgException):
    pass

# Utility functions
class RevParseException(StgException):
    """Revision spec parse error."""
    pass

def parse_rev(rev):
    """Parse a revision specification into its
    patchname@branchname//patch_id parts. If no branch name has a slash
    in it, also accept / instead of //."""
    if '/' in ''.join(git.get_heads()):
        # We have branch names with / in them.
        branch_chars = r'[^@]'
        patch_id_mark = r'//'
    else:
        # No / in branch names.
        branch_chars = r'[^@/]'
        patch_id_mark = r'(/|//)'
    patch_re = r'(?P<patch>[^@/]+)'
    branch_re = r'@(?P<branch>%s+)' % branch_chars
    patch_id_re = r'%s(?P<patch_id>[a-z.]*)' % patch_id_mark

    # Try //patch_id.
    m = re.match(r'^%s$' % patch_id_re, rev)
    if m:
        return None, None, m.group('patch_id')

    # Try path[@branch]//patch_id.
    m = re.match(r'^%s(%s)?%s$' % (patch_re, branch_re, patch_id_re), rev)
    if m:
        return m.group('patch'), m.group('branch'), m.group('patch_id')

    # Try patch[@branch].
    m = re.match(r'^%s(%s)?$' % (patch_re, branch_re), rev)
    if m:
        return m.group('patch'), m.group('branch'), None

    # No, we can't parse that.
    raise RevParseException

def git_id(crt_series, rev):
    """Return the GIT id
    """
    if not rev:
        return None

    # try a GIT revision first
    try:
        return git.rev_parse(rev + '^{commit}')
    except git.GitException:
        pass

    # try an StGIT patch name
    try:
        patch, branch, patch_id = parse_rev(rev)
        if branch == None:
            series = crt_series
        else:
            series = stack.Series(branch)
        if patch == None:
            patch = series.get_current()
            if not patch:
                raise CmdException, 'No patches applied'
        if patch in series.get_applied() or patch in series.get_unapplied() or \
               patch in series.get_hidden():
            if patch_id in ['top', '', None]:
                return series.get_patch(patch).get_top()
            elif patch_id == 'bottom':
                return series.get_patch(patch).get_bottom()
            elif patch_id == 'top.old':
                return series.get_patch(patch).get_old_top()
            elif patch_id == 'bottom.old':
                return series.get_patch(patch).get_old_bottom()
            elif patch_id == 'log':
                return series.get_patch(patch).get_log()
        if patch == 'base' and patch_id == None:
            return series.get_base()
    except RevParseException:
        pass
    except stack.StackException:
        pass

    raise CmdException, 'Unknown patch or revision: %s' % rev

def check_local_changes():
    if git.local_changes():
        raise CmdException('local changes in the tree. Use "refresh" or'
                           ' "status --reset"')

def check_head_top_equal(crt_series):
    if not crt_series.head_top_equal():
        raise CmdException('HEAD and top are not the same. This can happen'
                           ' if you modify a branch with git. "stg repair'
                           ' --help" explains more about what to do next.')

def check_conflicts():
    if git.get_conflicts():
<<<<<<< HEAD
        raise CmdException, \
              'Unsolved conflicts. Please resolve them first or\n' \
              '  revert the changes with "status --reset"'
=======
        raise CmdException('Unsolved conflicts. Please resolve them first'
                           ' or revert the changes with "status --reset"')
>>>>>>> 652b2e67

def print_crt_patch(crt_series, branch = None):
    if not branch:
        patch = crt_series.get_current()
    else:
        patch = stack.Series(branch).get_current()

    if patch:
        out.info('Now at patch "%s"' % patch)
    else:
        out.info('No patches applied')

def resolved_all(reset = None):
    conflicts = git.get_conflicts()
    git.resolved(conflicts, reset)

def push_patches(crt_series, patches, check_merged = False):
    """Push multiple patches onto the stack. This function is shared
    between the push and pull commands
    """
    forwarded = crt_series.forward_patches(patches)
    if forwarded > 1:
        out.info('Fast-forwarded patches "%s" - "%s"'
                 % (patches[0], patches[forwarded - 1]))
    elif forwarded == 1:
        out.info('Fast-forwarded patch "%s"' % patches[0])

    names = patches[forwarded:]

    # check for patches merged upstream
    if names and check_merged:
        out.start('Checking for patches merged upstream')

        merged = crt_series.merged_patches(names)

        out.done('%d found' % len(merged))
    else:
        merged = []

    for p in names:
        out.start('Pushing patch "%s"' % p)

        if p in merged:
            crt_series.push_empty_patch(p)
            out.done('merged upstream')
        else:
            modified = crt_series.push_patch(p)

            if crt_series.empty_patch(p):
                out.done('empty patch')
            elif modified:
                out.done('modified')
            else:
                out.done()

def pop_patches(crt_series, patches, keep = False):
    """Pop the patches in the list from the stack. It is assumed that
    the patches are listed in the stack reverse order.
    """
    if len(patches) == 0:
        out.info('Nothing to push/pop')
    else:
        p = patches[-1]
        if len(patches) == 1:
            out.start('Popping patch "%s"' % p)
        else:
            out.start('Popping patches "%s" - "%s"' % (patches[0], p))
        crt_series.pop_patch(p, keep)
        out.done()

def parse_patches(patch_args, patch_list, boundary = 0, ordered = False):
    """Parse patch_args list for patch names in patch_list and return
    a list. The names can be individual patches and/or in the
    patch1..patch2 format.
    """
    patches = []

    for name in patch_args:
        pair = name.split('..')
        for p in pair:
            if p and not p in patch_list:
                raise CmdException, 'Unknown patch name: %s' % p

        if len(pair) == 1:
            # single patch name
            pl = pair
        elif len(pair) == 2:
            # patch range [p1]..[p2]
            # inclusive boundary
            if pair[0]:
                first = patch_list.index(pair[0])
            else:
                first = -1
            # exclusive boundary
            if pair[1]:
                last = patch_list.index(pair[1]) + 1
            else:
                last = -1

            # only cross the boundary if explicitly asked
            if not boundary:
                boundary = len(patch_list)
            if first < 0:
                if last <= boundary:
                    first = 0
                else:
                    first = boundary
            if last < 0:
                if first < boundary:
                    last = boundary
                else:
                    last = len(patch_list)

            if last > first:
                pl = patch_list[first:last]
            else:
                pl = patch_list[(last - 1):(first + 1)]
                pl.reverse()
        else:
            raise CmdException, 'Malformed patch name: %s' % name

        for p in pl:
            if p in patches:
                raise CmdException, 'Duplicate patch name: %s' % p

        patches += pl

    if ordered:
        patches = [p for p in patch_list if p in patches]

    return patches

def name_email(address):
    p = parse_name_email(address)
    if p:
        return p
    else:
        raise CmdException('Incorrect "name <email>"/"email (name)" string: %s'
                           % address)

def name_email_date(address):
    p = parse_name_email_date(address)
    if p:
        return p
    else:
        raise CmdException('Incorrect "name <email> date" string: %s' % address)

def address_or_alias(addr_str):
    """Return the address if it contains an e-mail address or look up
    the aliases in the config files.
    """
    def __address_or_alias(addr):
        if not addr:
            return None
        if addr.find('@') >= 0:
            # it's an e-mail address
            return addr
        alias = config.get('mail.alias.'+addr)
        if alias:
            # it's an alias
            return alias
        raise CmdException, 'unknown e-mail alias: %s' % addr

    addr_list = [__address_or_alias(addr.strip())
                 for addr in addr_str.split(',')]
    return ', '.join([addr for addr in addr_list if addr])

def prepare_rebase(crt_series):
    # pop all patches
    applied = crt_series.get_applied()
    if len(applied) > 0:
        out.start('Popping all applied patches')
        crt_series.pop_patch(applied[0])
        out.done()
    return applied

def rebase(crt_series, target):
    try:
        tree_id = git_id(crt_series, target)
    except:
        # it might be that we use a custom rebase command with its own
        # target type
        tree_id = target
    if tree_id == git.get_head():
        out.info('Already at "%s", no need for rebasing.' % target)
        return
    if target:
        out.start('Rebasing to "%s"' % target)
    else:
        out.start('Rebasing to the default target')
    git.rebase(tree_id = tree_id)
    out.done()

def post_rebase(crt_series, applied, nopush, merged):
    # memorize that we rebased to here
    crt_series._set_field('orig-base', git.get_head())
    # push the patches back
    if not nopush:
        push_patches(crt_series, applied, merged)

#
# Patch description/e-mail/diff parsing
#
def __end_descr(line):
    return re.match('---\s*$', line) or re.match('diff -', line) or \
            re.match('Index: ', line)

def __split_descr_diff(string):
    """Return the description and the diff from the given string
    """
    descr = diff = ''
    top = True

    for line in string.split('\n'):
        if top:
            if not __end_descr(line):
                descr += line + '\n'
                continue
            else:
                top = False
        diff += line + '\n'

    return (descr.rstrip(), diff)

def __parse_description(descr):
    """Parse the patch description and return the new description and
    author information (if any).
    """
    subject = body = ''
    authname = authemail = authdate = None

    descr_lines = [line.rstrip() for line in  descr.split('\n')]
    if not descr_lines:
        raise CmdException, "Empty patch description"

    lasthdr = 0
    end = len(descr_lines)

    # Parse the patch header
    for pos in range(0, end):
        if not descr_lines[pos]:
           continue
        # check for a "From|Author:" line
        if re.match('\s*(?:from|author):\s+', descr_lines[pos], re.I):
            auth = re.findall('^.*?:\s+(.*)$', descr_lines[pos])[0]
            authname, authemail = name_email(auth)
            lasthdr = pos + 1
            continue
        # check for a "Date:" line
        if re.match('\s*date:\s+', descr_lines[pos], re.I):
            authdate = re.findall('^.*?:\s+(.*)$', descr_lines[pos])[0]
            lasthdr = pos + 1
            continue
        if subject:
            break
        # get the subject
        subject = descr_lines[pos]
        lasthdr = pos + 1

    # get the body
    if lasthdr < end:
        body = reduce(lambda x, y: x + '\n' + y, descr_lines[lasthdr:], '')

    return (subject + body, authname, authemail, authdate)

def parse_mail(msg):
    """Parse the message object and return (description, authname,
    authemail, authdate, diff)
    """
    from email.Header import decode_header, make_header

    def __decode_header(header):
        """Decode a qp-encoded e-mail header as per rfc2047"""
        try:
            words_enc = decode_header(header)
            hobj = make_header(words_enc)
        except Exception, ex:
            raise CmdException, 'header decoding error: %s' % str(ex)
        return unicode(hobj).encode('utf-8')

    # parse the headers
    if msg.has_key('from'):
        authname, authemail = name_email(__decode_header(msg['from']))
    else:
        authname = authemail = None

    # '\n\t' can be found on multi-line headers
    descr = __decode_header(msg['subject']).replace('\n\t', ' ')
    authdate = msg['date']

    # remove the '[*PATCH*]' expression in the subject
    if descr:
        descr = re.findall('^(\[.*?[Pp][Aa][Tt][Cc][Hh].*?\])?\s*(.*)$',
                           descr)[0][1]
    else:
        raise CmdException, 'Subject: line not found'

    # the rest of the message
    msg_text = ''
    for part in msg.walk():
        if part.get_content_type() == 'text/plain':
            msg_text += part.get_payload(decode = True)

    rem_descr, diff = __split_descr_diff(msg_text)
    if rem_descr:
        descr += '\n\n' + rem_descr

    # parse the description for author information
    descr, descr_authname, descr_authemail, descr_authdate = \
           __parse_description(descr)
    if descr_authname:
        authname = descr_authname
    if descr_authemail:
        authemail = descr_authemail
    if descr_authdate:
       authdate = descr_authdate

    return (descr, authname, authemail, authdate, diff)

def parse_patch(text):
    """Parse the input text and return (description, authname,
    authemail, authdate, diff)
    """
    descr, diff = __split_descr_diff(text)
    descr, authname, authemail, authdate = __parse_description(descr)

    # we don't yet have an agreed place for the creation date.
    # Just return None
    return (descr, authname, authemail, authdate, diff)

def readonly_constant_property(f):
    """Decorator that converts a function that computes a value to an
    attribute that returns the value. The value is computed only once,
    the first time it is accessed."""
    def new_f(self):
        n = '__' + f.__name__
        if not hasattr(self, n):
            setattr(self, n, f(self))
        return getattr(self, n)
    return property(new_f)

class DirectoryException(StgException):
    pass

class _Directory(object):
    def __init__(self, needs_current_series = True):
        self.needs_current_series =  needs_current_series
    @readonly_constant_property
    def git_dir(self):
        try:
            return Run('git', 'rev-parse', '--git-dir'
                       ).discard_stderr().output_one_line()
        except RunException:
            raise DirectoryException('No git repository found')
    @readonly_constant_property
    def __topdir_path(self):
        try:
            lines = Run('git', 'rev-parse', '--show-cdup'
                        ).discard_stderr().output_lines()
            if len(lines) == 0:
                return '.'
            elif len(lines) == 1:
                return lines[0]
            else:
                raise RunException('Too much output')
        except RunException:
            raise DirectoryException('No git repository found')
    @readonly_constant_property
    def is_inside_git_dir(self):
        return { 'true': True, 'false': False
                 }[Run('git', 'rev-parse', '--is-inside-git-dir'
                       ).output_one_line()]
    @readonly_constant_property
    def is_inside_worktree(self):
        return { 'true': True, 'false': False
                 }[Run('git', 'rev-parse', '--is-inside-work-tree'
                       ).output_one_line()]
    def cd_to_topdir(self):
        os.chdir(self.__topdir_path)

class DirectoryAnywhere(_Directory):
    def setup(self):
        pass

class DirectoryHasRepository(_Directory):
    def setup(self):
        self.git_dir # might throw an exception

class DirectoryInWorktree(DirectoryHasRepository):
    def setup(self):
        DirectoryHasRepository.setup(self)
        if not self.is_inside_worktree:
            raise DirectoryException('Not inside a git worktree')

class DirectoryGotoToplevel(DirectoryInWorktree):
    def setup(self):
        DirectoryInWorktree.setup(self)
        self.cd_to_topdir()

class DirectoryHasRepositoryLib(_Directory):
    """For commands that use the new infrastructure in stgit.lib.*."""
    def __init__(self):
        self.needs_current_series = False
    def setup(self):
        # This will throw an exception if we don't have a repository.
        self.repository = libstack.Repository.default()<|MERGE_RESOLUTION|>--- conflicted
+++ resolved
@@ -129,14 +129,8 @@
 
 def check_conflicts():
     if git.get_conflicts():
-<<<<<<< HEAD
-        raise CmdException, \
-              'Unsolved conflicts. Please resolve them first or\n' \
-              '  revert the changes with "status --reset"'
-=======
         raise CmdException('Unsolved conflicts. Please resolve them first'
                            ' or revert the changes with "status --reset"')
->>>>>>> 652b2e67
 
 def print_crt_patch(crt_series, branch = None):
     if not branch:
